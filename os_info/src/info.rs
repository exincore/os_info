// spell-checker:ignore itertools, iproduct, bitnesses

use std::fmt::{self, Display, Formatter};

use super::{Bitness, Type, Version};

/// Holds information about operating system (type, version, etc.).
///
/// The best way to get string representation of the operation system information is to use its
/// `Display` implementation.
///
/// # Examples
///
/// ```
/// use os_info;
///
/// let info = os_info::get();
/// println!("OS information: {}", info);
/// ```
#[derive(Debug, Clone, PartialEq, Eq, PartialOrd, Ord, Hash)]
#[cfg_attr(feature = "serde", derive(serde::Serialize, serde::Deserialize))]
pub struct Info {
    /// Operating system type. See `Type` for details.
    pub(crate) os_type: Type,
    /// Operating system version. See `Version` for details.
    pub(crate) version: Version,
    /// Operating system architecture in terms of how many bits compose the basic values it can deal
    /// with. See `Bitness` for details.
    pub(crate) bitness: Bitness,
}

impl Info {
    /// Constructs a new `Info` instance with unknown type, version and bitness.
    ///
    /// # Examples
    ///
    /// ```
    /// use os_info::{Info, Type, Version, Bitness};
    ///
    /// let info = Info::unknown();
    /// assert_eq!(Type::Unknown, info.os_type());
    /// assert_eq!(Version::unknown(), *info.version());
    /// assert_eq!(Bitness::Unknown, info.bitness());
    /// ```
    pub fn unknown() -> Self {
        Self {
            os_type: Type::Unknown,
            version: Version::unknown(),
            bitness: Bitness::Unknown,
        }
    }

    /// Constructs a new `Info` instance with the given type, version and bitness.
    ///
    /// # Examples
    ///
    /// ```
    /// use os_info::{Info, Type, Version, Bitness};
    ///
    /// let os_type = Type::Unknown;
    /// let version = Version::unknown();
    /// let bitness = Bitness::Unknown;
    /// let info = Info::new(os_type, version.clone(), bitness);
    /// assert_eq!(os_type, info.os_type());
    /// assert_eq!(version, *info.version());
    /// assert_eq!(bitness, info.bitness());
    /// ```
    pub fn new(os_type: Type, version: Version, bitness: Bitness) -> Self {
        Self {
            os_type,
            version,
            bitness,
        }
    }

    /// Returns operating system type. See `Type` for details.
    ///
    /// # Examples
    ///
    /// ```
    /// use os_info::{Info, Type};
    ///
    /// let info = Info::unknown();
    /// assert_eq!(Type::Unknown, info.os_type());
    /// ```
    pub fn os_type(&self) -> Type {
        self.os_type
    }

    /// Returns operating system version. See `Version` for details.
    ///
    /// # Examples
    ///
    /// ```
    /// use os_info::{Info, Version};
    ///
    /// let info = Info::unknown();
    /// assert_eq!(Version::unknown(), *info.version());
    /// ```
    pub fn version(&self) -> &Version {
        &self.version
    }

    /// Returns operating system bitness. See `Bitness` for details.
    ///
    /// # Examples
    ///
    /// ```
    /// use os_info::{Info, Bitness};
    ///
    /// let info = Info::unknown();
    /// assert_eq!(Bitness::Unknown, info.bitness());
    /// ```
    pub fn bitness(&self) -> Bitness {
        self.bitness
    }
}

impl Default for Info {
    fn default() -> Self {
        Self::unknown()
    }
}

impl Display for Info {
    fn fmt(&self, f: &mut Formatter) -> fmt::Result {
        write!(f, "{}", self.os_type)?;
        write!(f, " ({})", self.version)?;
        write!(f, " ({})", self.bitness)
    }
}

#[cfg(test)]
mod tests {
    use super::*;
    use itertools::iproduct;
    use pretty_assertions::assert_eq;

    #[test]
    fn unknown() {
        let info = Info::unknown();
        assert_eq!(Type::Unknown, info.os_type());
        assert_eq!(&Version::unknown(), info.version());
        assert_eq!(Bitness::Unknown, info.bitness());
    }

    #[test]
    fn new() {
        let types = [
            Type::Unknown,
            Type::Android,
            Type::Emscripten,
            Type::Linux,
            Type::Redhat,
            Type::Ubuntu,
            Type::Debian,
            Type::Arch,
            Type::Centos,
            Type::Fedora,
<<<<<<< HEAD
            Type::Solus,
=======
            Type::Manjaro,
>>>>>>> 0586417e
            Type::Alpine,
            Type::Macos,
            Type::Redox,
            Type::Windows,
        ];

        let versions = [
            Version::unknown(),
            Version::semantic(0, 0, 0, None),
            Version::semantic(1, 2, 3, Some("e".to_owned())),
            Version::custom("version".to_owned(), None),
            Version::custom("different version".to_owned(), Some("edition".to_owned())),
        ];

        let bitnesses = [Bitness::Unknown, Bitness::X32, Bitness::X64];

        for (os_type, version, bitness) in iproduct!(&types, &versions, &bitnesses) {
            let info = Info::new(*os_type, version.clone(), *bitness);
            assert_eq!(*os_type, info.os_type());
            assert_eq!(version, info.version());
        }
    }
}<|MERGE_RESOLUTION|>--- conflicted
+++ resolved
@@ -157,11 +157,8 @@
             Type::Arch,
             Type::Centos,
             Type::Fedora,
-<<<<<<< HEAD
             Type::Solus,
-=======
             Type::Manjaro,
->>>>>>> 0586417e
             Type::Alpine,
             Type::Macos,
             Type::Redox,
