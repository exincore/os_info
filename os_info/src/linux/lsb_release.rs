--- conflicted
+++ resolved
@@ -193,17 +193,17 @@
     }
 
     #[test]
-<<<<<<< HEAD
     pub fn solus_4_1() {
         let parse_results = parse(solus_4_1_file());
         assert_eq!(parse_results.distribution, Some("Solus".to_string()));
         assert_eq!(parse_results.version, Some("4.1".to_string()));
-=======
+    }
+
+    #[test]
     pub fn manjaro() {
         let parse_results = parse(manjaro_19_0_2_file());
         assert_eq!(parse_results.distribution, Some("ManjaroLinux".to_string()));
         assert_eq!(parse_results.version, Some("19.0.2".to_string()));
->>>>>>> 0586417e
     }
 
     fn file() -> &'static str {
@@ -339,21 +339,20 @@
         "
     }
 
-<<<<<<< HEAD
     fn solus_4_1_file() -> &'static str {
         "LSB Version:	1.4\n\
         Distributor ID:	Solus\n\
         Description:	Solus\n\
         Release:	4.1\n\
         Codename:	fortitude\n\
-=======
+    }
+
     fn manjaro_19_0_2_file() -> &'static str {
         "LSB Version:    n/a\n\
         Distributor ID: ManjaroLinux\n\
         Description:    Manjaro Linux\n\
         Release:        19.0.2\n\
         Codename:       n/a\n\
->>>>>>> 0586417e
         "
     }
 }