// spell-checker:ignore getconf

mod file_release;
mod lsb_release;

use std::process::{Command, Output};

use log::trace;

use crate::{Bitness, Info, Type, Version};

pub fn current_platform() -> Info {
    trace!("linux::current_platform is called");

    let mut info = lsb_release::get()
        .or_else(file_release::get)
        .unwrap_or_else(|| Info::new(Type::Linux, Version::unknown(), Bitness::Unknown));
    info.bitness = bitness();

    trace!("Returning {:?}", info);
    info
}

fn bitness() -> Bitness {
    match &Command::new("getconf").arg("LONG_BIT").output() {
        Ok(Output { stdout, .. }) if stdout == b"32\n" => Bitness::X32,
        Ok(Output { stdout, .. }) if stdout == b"64\n" => Bitness::X64,
        _ => Bitness::Unknown,
    }
}

#[cfg(test)]
mod tests {
    use super::*;
    use pretty_assertions::assert_ne;

    #[test]
    fn os_type() {
        let version = current_platform();
        match version.os_type() {
            Type::Linux
            | Type::Redhat
            | Type::RedHatEnterprise
            | Type::Ubuntu
            | Type::Pop
            | Type::Debian
            | Type::Arch
            | Type::Centos
            | Type::Fedora
            | Type::SUSE
            | Type::openSUSE
            | Type::OracleLinux
<<<<<<< HEAD
            | Type::Solus
=======
            | Type::Manjaro
>>>>>>> 0586417e
            | Type::Alpine => (),
            os_type => {
                panic!("Unexpected OS type: {}", os_type);
            }
        }
    }

    #[test]
    fn get_bitness() {
        let b = bitness();
        assert_ne!(b, Bitness::Unknown);
    }
}<|MERGE_RESOLUTION|>--- conflicted
+++ resolved
@@ -50,11 +50,8 @@
             | Type::SUSE
             | Type::openSUSE
             | Type::OracleLinux
-<<<<<<< HEAD
             | Type::Solus
-=======
             | Type::Manjaro
->>>>>>> 0586417e
             | Type::Alpine => (),
             os_type => {
                 panic!("Unexpected OS type: {}", os_type);
