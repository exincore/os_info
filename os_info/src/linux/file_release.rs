--- conflicted
+++ resolved
@@ -59,11 +59,8 @@
         "amazon linux ami" => Some(Type::Amazon),
         "arch linux" => Some(Type::Arch),
         "centos linux" => Some(Type::CentOS),
-<<<<<<< HEAD
+        "fedora" => Some(Type::Fedora),
         "red hat enterprise linux" => Some(Type::Redhat),
-=======
-        "fedora" => Some(Type::Fedora),
->>>>>>> 4c3be24a
         "ubuntu" => Some(Type::Ubuntu),
         _ => None,
     }
@@ -165,7 +162,18 @@
     }
 
     #[test]
-<<<<<<< HEAD
+    fn os_release_fedora() {
+        let mut distributions = [DISTRIBUTIONS[0].clone()];
+        distributions[0].path = "src/linux/tests/os-release-fedora-32";
+
+        let info = retrieve(&distributions).unwrap();
+        assert_eq!(info.os_type(), Type::Fedora);
+        assert_eq!(info.version, Version::Semantic(32, 0, 0));
+        assert_eq!(info.edition, None);
+        assert_eq!(info.codename, None);
+    }
+
+    #[test]
     fn os_release_rhel() {
         let mut distributions = [DISTRIBUTIONS[0].clone()];
         distributions[0].path = "src/linux/tests/os-release-rhel";
@@ -173,15 +181,6 @@
         let info = retrieve(&distributions).unwrap();
         assert_eq!(info.os_type(), Type::Redhat);
         assert_eq!(info.version, Version::Semantic(8, 2, 0));
-=======
-    fn os_release_fedora() {
-        let mut distributions = [DISTRIBUTIONS[0].clone()];
-        distributions[0].path = "src/linux/tests/os-release-fedora-32";
-
-        let info = retrieve(&distributions).unwrap();
-        assert_eq!(info.os_type(), Type::Fedora);
-        assert_eq!(info.version, Version::Semantic(32, 0, 0));
->>>>>>> 4c3be24a
         assert_eq!(info.edition, None);
         assert_eq!(info.codename, None);
     }
