--- conflicted
+++ resolved
@@ -40,13 +40,10 @@
     Alpine,
     /// Oracle Linux Server (<https://en.wikipedia.org/wiki/Oracle_Linux>).
     OracleLinux,
-<<<<<<< HEAD
     /// Solus (<https://en.wikipedia.org/wiki/Solus_(operating_system)>).
     Solus,
-=======
     /// Manjaro (<https://en.wikipedia.org/wiki/Manjaro>).
     Manjaro,
->>>>>>> 0586417e
     /// Mac OS X/OS X/macOS (<https://en.wikipedia.org/wiki/MacOS>).
     Macos,
     /// Redox (<https://en.wikipedia.org/wiki/Redox_(operating_system)>).
